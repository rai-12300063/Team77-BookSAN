const express = require('express');
const dotenv = require('dotenv');
const cors = require('cors');
const connectDB = require('./config/db');

dotenv.config();

const app = express();

app.use(cors());
app.use(express.json());
app.use('/api/auth', require('./routes/authRoutes'));
// app.use('/api/tasks', require('./routes/taskRoutes'));

const startServer = async () => {
  try {
    await connectDB();
    const PORT = process.env.PORT || 5001;
    app.listen(PORT, '0.0.0.0', () => {
      console.log(`✅ Server running on port ${PORT}`);
    });
  } catch (err) {
    console.error('❌ Failed to start server:', err);
  }
};

if (require.main === module) {
  startServer();
}

module.exports = app;

/*const express = require('express');
const dotenv = require('dotenv');
const cors = require('cors');
const connectDB = require('./config/db');

dotenv.config();


const app = express();

app.use(cors());
app.use(express.json());
app.use('/api/auth', require('./routes/authRoutes'));
app.use('/api/tasks', require('./routes/taskRoutes'));
app.use('/api/courses', require('./routes/courseRoutes'));
<<<<<<< HEAD
app.use('/api/progress', require('./routes/progressRoutes'));
=======
>>>>>>> 38c11318

// Export the app object for testing
if (require.main === module) {
    connectDB();
    // If the file is run directly, start the server
    const PORT = process.env.PORT || 5001;
    app.listen(PORT, () => console.log(`Server running on port ${PORT}`));
  }


module.exports = app
*/<|MERGE_RESOLUTION|>--- conflicted
+++ resolved
@@ -28,36 +28,4 @@
   startServer();
 }
 
-module.exports = app;
-
-/*const express = require('express');
-const dotenv = require('dotenv');
-const cors = require('cors');
-const connectDB = require('./config/db');
-
-dotenv.config();
-
-
-const app = express();
-
-app.use(cors());
-app.use(express.json());
-app.use('/api/auth', require('./routes/authRoutes'));
-app.use('/api/tasks', require('./routes/taskRoutes'));
-app.use('/api/courses', require('./routes/courseRoutes'));
-<<<<<<< HEAD
-app.use('/api/progress', require('./routes/progressRoutes'));
-=======
->>>>>>> 38c11318
-
-// Export the app object for testing
-if (require.main === module) {
-    connectDB();
-    // If the file is run directly, start the server
-    const PORT = process.env.PORT || 5001;
-    app.listen(PORT, () => console.log(`Server running on port ${PORT}`));
-  }
-
-
-module.exports = app
-*/+module.exports = app;