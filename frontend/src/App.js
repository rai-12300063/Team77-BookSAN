--- conflicted
+++ resolved
@@ -12,16 +12,8 @@
 import CourseDetail from './pages/CourseDetail';
 import ModulesPage from './pages/ModulesPage';
 import TestModules from './pages/TestModules';
-<<<<<<< HEAD
 import ForgotPassword from './pages/ForgotPassword';
 import ResetPassword from './pages/ResetPassword';
-=======
-import QuizPage from './pages/QuizPage';
-import AdminQuizManagement from './pages/AdminQuizManagement';
-import AdminQuizEditor from './pages/AdminQuizEditor';
-import InstructorQuizManagement from './pages/InstructorQuizManagement';
-import InstructorQuizEditor from './pages/InstructorQuizEditor';
->>>>>>> 80405316
 import ProtectedRoute from './components/ProtectedRoute';
 import UserManagement from './pages/admin/UserManagement';
 import AdminQuizManagement from './pages/AdminQuizManagement';
@@ -40,11 +32,9 @@
           <Route path="/register" element={<Register />} />
           <Route path="/forgot-password" element={<ForgotPassword />} />
           <Route path="/reset-password/:token" element={<ResetPassword />} />
-<<<<<<< HEAD
+
           
-=======
 
->>>>>>> 80405316
           {/* Protected routes */}
           <Route path="/" element={<ProtectedRoute><Dashboard /></ProtectedRoute>} />
           <Route path="/dashboard" element={<ProtectedRoute><Dashboard /></ProtectedRoute>} />
@@ -55,20 +45,11 @@
           <Route path="/courses/:courseId/modules" element={<ProtectedRoute><ModulesPage /></ProtectedRoute>} />
           <Route path="/courses/:courseId/quiz/:quizId" element={<ProtectedRoute><QuizPage /></ProtectedRoute>} />
           <Route path="/test-modules" element={<ProtectedRoute><TestModules /></ProtectedRoute>} />
-<<<<<<< HEAD
+
           <Route path="/admin/users" element={<ProtectedRoute><UserManagement /></ProtectedRoute>} />
           <Route path="/admin/quizzes" element={<ProtectedRoute><AdminQuizManagement /></ProtectedRoute>} />
           <Route path="/admin/quiz/edit/:quizId" element={<ProtectedRoute><AdminQuizEditor /></ProtectedRoute>} />
           <Route path="/instructor/quizzes" element={<ProtectedRoute><InstructorQuizManagement /></ProtectedRoute>} />
-=======
-
-          {/* Admin Quiz routes */}
-          <Route path="/admin/quiz" element={<ProtectedRoute><AdminQuizManagement /></ProtectedRoute>} />
-          <Route path="/admin/quiz/edit/:quizId" element={<ProtectedRoute><AdminQuizEditor /></ProtectedRoute>} />
-
-          {/* Instructor Quiz routes */}
-          <Route path="/instructor/quiz" element={<ProtectedRoute><InstructorQuizManagement /></ProtectedRoute>} />
->>>>>>> 80405316
           <Route path="/instructor/quiz/edit/:quizId" element={<ProtectedRoute><InstructorQuizEditor /></ProtectedRoute>} />
         </Routes>
       </Router>
