
const mongoose = require('mongoose');
const bcrypt = require('bcrypt');

const userSchema = new mongoose.Schema({
    name: { type: String, required: true },
    email: { type: String, required: true, unique: true },
    password: { type: String, required: true },
    address: { type: String },
    // Learning-specific fields
    role: { type: String, enum: ['student', 'instructor', 'admin'], default: 'student' },
    learningGoals: [{ type: String }],
    skillTags: [{ type: String }],
    learningPreferences: {
        preferredLearningTime: { type: String, enum: ['morning', 'afternoon', 'evening', 'any'], default: 'any' },
        learningPace: { type: String, enum: ['slow', 'medium', 'fast'], default: 'medium' },
        notificationsEnabled: { type: Boolean, default: true }
    },
    totalLearningHours: { type: Number, default: 0 },
    currentStreak: { type: Number, default: 0 },
    longestStreak: { type: Number, default: 0 },
    lastLearningDate: { type: Date },
    joinDate: { type: Date, default: Date.now },
<<<<<<< HEAD
    // Password reset fields
=======
>>>>>>> 80405316
    resetPasswordToken: { type: String },
    resetPasswordExpires: { type: Date }
}, { timestamps: true });

userSchema.pre('save', async function (next) {
    if (!this.isModified('password')) return next();
    const salt = await bcrypt.genSalt(10);
    this.password = await bcrypt.hash(this.password, salt);
});

module.exports = mongoose.model('User', userSchema);<|MERGE_RESOLUTION|>--- conflicted
+++ resolved
@@ -21,10 +21,7 @@
     longestStreak: { type: Number, default: 0 },
     lastLearningDate: { type: Date },
     joinDate: { type: Date, default: Date.now },
-<<<<<<< HEAD
-    // Password reset fields
-=======
->>>>>>> 80405316
+
     resetPasswordToken: { type: String },
     resetPasswordExpires: { type: Date }
 }, { timestamps: true });
