import { useState, useEffect } from 'react';
import { useAuth } from '../context/AuthContext';
import { useNavigate, Link } from 'react-router-dom';
import axiosInstance from '../axiosConfig';

const Login = () => {
  const [formData, setFormData] = useState({ email: '', password: '' });
  const [loading, setLoading] = useState(false);
  const [error, setError] = useState('');
  const { login, isAuthenticated } = useAuth();
  const navigate = useNavigate();

  // Redirect if already authenticated
  useEffect(() => {
    if (isAuthenticated()) {
      navigate('/dashboard');
    }
  }, [isAuthenticated, navigate]);

  const handleSubmit = async (e) => {
    e.preventDefault();
    setLoading(true);
    setError('');
    
    try {
      console.log('🔄 Attempting login with:', formData.email);
      const response = await axiosInstance.post('/api/auth/login', formData);
      console.log('✅ Login successful:', response.data);
      
      // Handle token in login response
      login(response.data);
      navigate('/dashboard');
    } catch (error) {
      console.error('❌ Login failed:', error);
      const errorMessage = error.response?.data?.message || 'Login failed. Please try again.';
      setError(errorMessage);
    } finally {
      setLoading(false);
    }
  };

  return (
    <div className="max-w-md mx-auto mt-20">
      <div className="text-center mb-6">
        <h1 className="text-3xl font-bold text-gray-800 mb-2">QUT-MIT Learning Progress Tracker</h1>
        <p className="text-gray-600">Track your learning journey and achieve your educational goals</p>
      </div>
      
      <form onSubmit={handleSubmit} className="bg-white p-6 shadow-md rounded">
        <h2 className="text-2xl font-bold mb-4 text-center">Login</h2>
        
        {error && (
          <div className="mb-4 p-3 bg-red-100 border border-red-400 text-red-700 rounded">
            {error}
          </div>
        )}
        
        <input
          type="email"
          placeholder="Email"
          value={formData.email}
          onChange={(e) => setFormData({ ...formData, email: e.target.value })}
          className="w-full mb-4 p-2 border rounded"
          required
          disabled={loading}
        />
        <input
          type="password"
          placeholder="Password"
          value={formData.password}
          onChange={(e) => setFormData({ ...formData, password: e.target.value })}
          className="w-full mb-4 p-2 border rounded"
          required
          disabled={loading}
        />
        <button
          type="submit"
          className="w-full bg-blue-600 text-white p-2 rounded hover:bg-blue-700 disabled:bg-gray-400"
          disabled={loading}
        >
          {loading ? 'Logging in...' : 'Login'}
        </button>
<<<<<<< HEAD
        
        <div className="mt-4 text-center">
          <Link 
            to="/forgot-password" 
            className="text-blue-600 hover:text-blue-800 text-sm"
=======

        {/* Forgot Password Link */}
        <div className="mt-4 text-center">
          <Link
            to="/forgot-password"
            className="text-sm text-blue-600 hover:text-blue-800 hover:underline"
>>>>>>> 80405316
          >
            Forgot your password?
          </Link>
        </div>
<<<<<<< HEAD
        
        <div className="mt-4 text-center text-sm text-gray-600">
          <p>Test credentials:</p>
=======

        {/* Register Link */}
        <div className="mt-2 text-center">
          <span className="text-sm text-gray-600">Don't have an account? </span>
          <Link
            to="/register"
            className="text-sm text-blue-600 hover:text-blue-800 hover:underline font-medium"
          >
            Sign up here
          </Link>
        </div>

        <div className="mt-6 text-center text-sm text-gray-600 bg-gray-50 p-3 rounded">
          <p className="font-medium mb-1">Test credentials:</p>
>>>>>>> 80405316
          <p><strong>Email:</strong> test@example.com</p>
          <p><strong>Password:</strong> password123</p>
        </div>
      </form>
    </div>
  );
};

export default Login;<|MERGE_RESOLUTION|>--- conflicted
+++ resolved
@@ -80,44 +80,19 @@
         >
           {loading ? 'Logging in...' : 'Login'}
         </button>
-<<<<<<< HEAD
+
         
         <div className="mt-4 text-center">
           <Link 
             to="/forgot-password" 
             className="text-blue-600 hover:text-blue-800 text-sm"
-=======
-
-        {/* Forgot Password Link */}
-        <div className="mt-4 text-center">
-          <Link
-            to="/forgot-password"
-            className="text-sm text-blue-600 hover:text-blue-800 hover:underline"
->>>>>>> 80405316
           >
             Forgot your password?
           </Link>
         </div>
-<<<<<<< HEAD
         
         <div className="mt-4 text-center text-sm text-gray-600">
           <p>Test credentials:</p>
-=======
-
-        {/* Register Link */}
-        <div className="mt-2 text-center">
-          <span className="text-sm text-gray-600">Don't have an account? </span>
-          <Link
-            to="/register"
-            className="text-sm text-blue-600 hover:text-blue-800 hover:underline font-medium"
-          >
-            Sign up here
-          </Link>
-        </div>
-
-        <div className="mt-6 text-center text-sm text-gray-600 bg-gray-50 p-3 rounded">
-          <p className="font-medium mb-1">Test credentials:</p>
->>>>>>> 80405316
           <p><strong>Email:</strong> test@example.com</p>
           <p><strong>Password:</strong> password123</p>
         </div>
