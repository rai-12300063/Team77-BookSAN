import axios from 'axios';

const axiosInstance = axios.create({
  //baseURL: 'http://localhost:5001', // Local backend server with remote MongoDB Atlas
<<<<<<< HEAD
  baseURL: 'http://3.27.61.172:5001', // Remote server (commented out)
=======
  baseURL: 'http://3.27.78.38:5001', // Remote server (commented out)
>>>>>>> aa24210d
  timeout: 15000, // 15 second timeout for database operations
  headers: { 'Content-Type': 'application/json' },
});

// Add token to all requests
axiosInstance.interceptors.request.use((config) => {
  const token = localStorage.getItem('token');
  if (token) {
    config.headers.Authorization = `Bearer ${token}`;
  }
  return config;
});

// Handle 401 errors automatically
axiosInstance.interceptors.response.use(
  (response) => response,
  (error) => {
    if (error.response?.status === 401) {
      // Token is invalid or expired
      localStorage.removeItem('token');
      localStorage.removeItem('user');
      
      // Only redirect if we're not already on the login page
      if (window.location.pathname !== '/login') {
        alert('Your session has expired. Please log in again.');
        window.location.href = '/login';
      }
    }
    return Promise.reject(error);
  }
);

export default axiosInstance;<|MERGE_RESOLUTION|>--- conflicted
+++ resolved
@@ -1,12 +1,8 @@
 import axios from 'axios';
 
 const axiosInstance = axios.create({
-  //baseURL: 'http://localhost:5001', // Local backend server with remote MongoDB Atlas
-<<<<<<< HEAD
-  baseURL: 'http://3.27.61.172:5001', // Remote server (commented out)
-=======
-  baseURL: 'http://3.27.78.38:5001', // Remote server (commented out)
->>>>>>> aa24210d
+  baseURL: 'http://localhost:5001', // Local backend server with remote MongoDB Atlas
+  //baseURL: 'http://3.27.78.38:5001', // Remote server (commented out)
   timeout: 15000, // 15 second timeout for database operations
   headers: { 'Content-Type': 'application/json' },
 });
