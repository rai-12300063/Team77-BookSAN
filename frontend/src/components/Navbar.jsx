--- conflicted
+++ resolved
@@ -19,15 +19,10 @@
       <div>
         {user ? (
           <>
-<<<<<<< HEAD
             <Link to="/" className="mr-4 hover:text-yellow-300">Dashboard</Link>
             <Link to="/courses" className="mr-4 hover:text-yellow-300">Courses</Link>
             <Link to="/course-modules" className="mr-4 hover:text-yellow-300">Manage Modules</Link>
-=======
-            <Link to="/" className="mr-4 hover:text-blue-200">Dashboard</Link>
-            <Link to="/courses" className="mr-4 hover:text-blue-200">Courses</Link>
-            <Link to="/course-modules" className="mr-4 hover:text-blue-200">Manage Modules</Link>
->>>>>>> 235475c8
+
             {(user.role === 'admin' || user.role === 'instructor') && (
               <Link
                 to={user.role === 'admin' ? "/admin/quiz" : "/instructor/quiz"}
