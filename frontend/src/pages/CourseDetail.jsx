--- conflicted
+++ resolved
@@ -2,14 +2,9 @@
 import { useParams, useNavigate } from 'react-router-dom';
 import { useAuth } from '../context/AuthContext';
 import axiosInstance from '../axiosConfig';
-<<<<<<< HEAD
 import QuizCard from '../components/QuizCard';
 import ModuleStatusSummary from '../components/modules/ModuleStatusSummary';
 import ModuleCompletionStatus from '../components/modules/ModuleCompletionStatus';
-=======
-import Quiz from '../components/Quiz';
-
->>>>>>> a91ae0f6
 
 const CourseDetail = () => {
   const { courseId } = useParams();
@@ -30,11 +25,8 @@
     const fetchCourseData = async () => {
       try {
         console.log('🔄 Fetching course data for courseId:', courseId);
-<<<<<<< HEAD
         const [courseRes, modulesRes, progressRes, moduleProgressRes] = await Promise.all([
-=======
-        const [courseRes, modulesRes, progressRes, quizzesRes] = await Promise.all([
->>>>>>> a91ae0f6
+
           axiosInstance.get(`/api/courses/${courseId}`),
           axiosInstance.get(`/api/modules/course/${courseId}`).catch((error) => {
             console.log('⚠️ Modules fetch failed:', error.response?.status);
@@ -44,15 +36,10 @@
             console.log('⚠️ Progress fetch failed (user might not be enrolled):', error.response?.status);
             return { data: null };
           }),
-<<<<<<< HEAD
+          
           axiosInstance.get(`/api/module-progress/course/${courseId}`).catch((error) => {
             console.log('⚠️ Module progress fetch failed:', error.response?.status);
             return { data: { moduleProgresses: [] } };
-=======
-          axiosInstance.get(`/api/quizzes/course/${courseId}`).catch((error) => {
-            console.log('⚠️ Quizzes fetch failed:', error.response?.status);
-            return { data: [] };
->>>>>>> a91ae0f6
           })
         ]);
         console.log('📚 Course data:', courseRes.data);
