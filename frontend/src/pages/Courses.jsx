import { useState, useEffect } from 'react';
import axiosInstance from '../axiosConfig';
<<<<<<< HEAD
import { Link } from 'react-router-dom';
import ModulesCompletedSidebar from '../components/modules/ModulesCompletedSidebar';
=======
import { Link, useNavigate } from 'react-router-dom';
import { useAuth } from '../context/AuthContext';
>>>>>>> a91ae0f6

const Courses = () => {
  const navigate = useNavigate();
  const { user, isAdmin, isInstructor } = useAuth();
  const [courses, setCourses] = useState([]);
  const [enrolledCourses, setEnrolledCourses] = useState([]);
  const [filter, setFilter] = useState('all');
  const [category, setCategory] = useState('all');
  const [loading, setLoading] = useState(true);
  const [instructorCourses, setInstructorCourses] = useState([]);
  const [showCreateModal, setShowCreateModal] = useState(false);
  const [formData, setFormData] = useState({
    title: '',
    description: '',
    category: 'Programming',
    difficulty: 'Beginner',
    duration: { weeks: 1, hoursPerWeek: 1 },
    estimatedCompletionTime: 1,
    prerequisites: '',
    learningObjectives: '',
    syllabus: ''
  });
  const [creating, setCreating] = useState(false);
  // const [error, setError] = useState(null); // Not currently used

  useEffect(() => {
    console.log('Component mounted, fetching data...');
    fetchCourses();
    fetchEnrolledCourses();
    if (isInstructor) {
      fetchInstructorCourses();
    }
  }, [isInstructor]);

  const fetchCourses = async () => {
    try {
      console.log('🔄 Fetching courses...');
      const response = await axiosInstance.get('/api/courses');
      console.log('✅ Courses API response:', response.data);
      
      // Handle paginated response with null safety
      const coursesData = response.data?.courses || response.data || [];
      
      // Ensure we have an array
      if (Array.isArray(coursesData)) {
        setCourses(coursesData);
        console.log('📚 Courses set:', coursesData.length, 'courses');
      } else {
        console.warn('⚠️ Courses data is not an array:', coursesData);
        setCourses([]);
      }
    } catch (error) {
      console.error('❌ Error fetching courses:', error);
      setCourses([]); // Set empty array on error
    }
  };

  const fetchEnrolledCourses = async () => {
    try {
      console.log('🔄 Fetching enrolled courses...');
      const response = await axiosInstance.get('/api/courses/enrolled/my');

      // Ensure we have an array
      const enrolledData = response.data || [];
      if (Array.isArray(enrolledData)) {
        setEnrolledCourses(enrolledData);
        console.log('✅ Enrolled courses:', enrolledData);
      } else {
        console.warn('⚠️ Enrolled courses data is not an array:', enrolledData);
        setEnrolledCourses([]);
      }
    } catch (error) {
      console.error('❌ Error fetching enrolled courses (this is normal if not logged in):', error.response?.status);
      setEnrolledCourses([]); // Set empty array on error
    } finally {
      setLoading(false);
      console.log('🏁 Loading complete');
    }
  };

  const fetchInstructorCourses = async () => {
    try {
      const response = await axiosInstance.get('/api/quiz/instructor/courses');
      setInstructorCourses(response.data || []);
    } catch (error) {
      console.error('❌ Error fetching instructor courses:', error);
      setInstructorCourses([]);
    }
  };

  const canCreateQuizForCourse = (courseId) => {
    if (isAdmin) return true;
    if (isInstructor) {
      return instructorCourses.some(course => course._id === courseId);
    }
    return false;
  };

  const handleAddQuiz = (courseId) => {
    if (isAdmin) {
      navigate('/admin/quizzes', { state: { selectedCourseId: courseId } });
    } else if (isInstructor) {
      navigate('/instructor/quizzes', { state: { selectedCourseId: courseId } });
    }
  };

  const handleEnrollment = async (courseId) => {
    try {
      console.log('🔄 Attempting to enroll in course:', courseId);
      const response = await axiosInstance.post(`/api/courses/${courseId}/enroll`);
      console.log('✅ Enrollment successful:', response.data);
      
      // Refresh enrolled courses
      await fetchEnrolledCourses();
      alert('Successfully enrolled in course!');
    } catch (error) {
      console.error('❌ Error enrolling in course:', error);
      
      if (error.response?.status === 400) {
        alert('You are already enrolled in this course!');
      } else if (error.response?.status === 401) {
        alert('Please log in to enroll in courses.');
      } else {
        alert('Failed to enroll in course. Please try again.');
      }
    }
  };

  // Handle course unenrollment
  const handleUnenrollment = async (courseId) => {
    // Get course title for confirmation
    const course = courses.find(c => c._id === courseId);
    const courseName = course ? course.title : 'this course';

    // Show confirmation dialog
    const isConfirmed = window.confirm(
      `Are you sure you want to drop "${courseName}"?\n\nThis will remove all your progress and you'll need to re-enroll to continue learning.`
    );

    if (!isConfirmed) {
      return; // User cancelled
    }

    try {
      console.log('🔄 Attempting to unenroll from course:', courseId);
      const response = await axiosInstance.post(`/api/courses/${courseId}/unenroll`);
      console.log('✅ Unenrollment successful:', response.data);

      // Refresh both courses and enrolled courses
      await Promise.all([
        fetchCourses(),
        fetchEnrolledCourses()
      ]);

      alert('Successfully dropped the course!');
    } catch (error) {
      console.error('❌ Error unenrolling from course:', error);
      const errorMessage = error.response?.data?.message || 'Failed to drop course. Please try again.';
      alert(errorMessage);
    }
  };

  const handleCreateCourse = async (e) => {
    e.preventDefault();
    setCreating(true);

    try {
      // Parse arrays from comma-separated strings
      const prerequisites = formData.prerequisites
        ? formData.prerequisites.split(',').map(p => p.trim()).filter(Boolean)
        : [];

      const learningObjectives = formData.learningObjectives
        ? formData.learningObjectives.split(',').map(o => o.trim()).filter(Boolean)
        : [];

      // Parse syllabus (format: "Module Title:Topic1,Topic2:3" per line)
      const syllabus = formData.syllabus
        ? formData.syllabus.split('\n').map(line => {
            const parts = line.trim().split(':');
            if (parts.length >= 3) {
              return {
                moduleTitle: parts[0].trim(),
                topics: parts[1].split(',').map(t => t.trim()).filter(Boolean),
                estimatedHours: parseInt(parts[2]) || 1
              };
            }
            return null;
          }).filter(Boolean)
        : [];

      const courseData = {
        title: formData.title,
        description: formData.description,
        category: formData.category,
        difficulty: formData.difficulty,
        duration: formData.duration,
        estimatedCompletionTime: formData.estimatedCompletionTime,
        prerequisites,
        learningObjectives,
        syllabus
      };

      await axiosInstance.post('/api/courses', courseData);
      alert('Course created successfully!');
      setShowCreateModal(false);

      // Reset form
      setFormData({
        title: '',
        description: '',
        category: 'Programming',
        difficulty: 'Beginner',
        duration: { weeks: 1, hoursPerWeek: 1 },
        estimatedCompletionTime: 1,
        prerequisites: '',
        learningObjectives: '',
        syllabus: ''
      });

      // Refresh courses
      fetchCourses();
    } catch (error) {
      console.error('Error creating course:', error);
      alert(error.response?.data?.message || 'Failed to create course');
    } finally {
      setCreating(false);
    }
  };

  const handleInputChange = (e) => {
    const { name, value } = e.target;

    if (name.startsWith('duration.')) {
      const field = name.split('.')[1];
      setFormData(prev => ({
        ...prev,
        duration: { ...prev.duration, [field]: parseInt(value) || 0 }
      }));
    } else if (name === 'estimatedCompletionTime') {
      setFormData(prev => ({ ...prev, [name]: parseInt(value) || 0 }));
    } else {
      setFormData(prev => ({ ...prev, [name]: value }));
    }
  };

  const isEnrolled = (courseId) => {
    return Array.isArray(enrolledCourses) && enrolledCourses.some(course => 
      course?.courseId?._id === courseId
    );
  };

  const getProgressForCourse = (courseId) => {
    if (!Array.isArray(enrolledCourses)) return 0;
    const enrolled = enrolledCourses.find(course => 
      course?.courseId?._id === courseId
    );
    return enrolled?.completionPercentage || 0;
  };

  const filteredCourses = Array.isArray(courses) ? courses.filter(course => {
    if (!course) return false;
    
    if (filter === 'enrolled') {
      return isEnrolled(course._id);
    }
    if (filter === 'available') {
      return !isEnrolled(course._id);
    }
    if (category !== 'all') {
      return course.category?.toLowerCase() === category.toLowerCase();
    }
    return true;
  }) : [];

  const categories = Array.isArray(courses) 
    ? [...new Set(courses.map(course => course?.category).filter(Boolean))]
    : [];

  // Debug logging with error handling
  try {
    console.log('🔍 Component render state:', {
      loading,
      coursesCount: Array.isArray(courses) ? courses.length : 0,
      enrolledCount: Array.isArray(enrolledCourses) ? enrolledCourses.length : 0,
      filter,
      category,
      filteredCount: Array.isArray(filteredCourses) ? filteredCourses.length : 0
    });
  } catch (debugError) {
    console.warn('⚠️ Debug logging error:', debugError);
  }

  if (loading) {
    return (
      <div className="flex justify-center items-center min-h-screen">
        <div className="animate-spin rounded-full h-32 w-32 border-b-2 border-blue-600"></div>
      </div>
    );
  }

  return (
    <div className="container mx-auto px-4 py-8">
      <div className="mb-8">
        <div className="flex justify-between items-center mb-2">
          <h1 className="text-3xl font-bold text-gray-800">Courses</h1>
          {isAdmin() && (
            <button
              onClick={() => setShowCreateModal(true)}
              className="bg-blue-600 text-white px-4 py-2 rounded-md hover:bg-blue-700 transition duration-200 flex items-center"
            >
              <svg className="w-5 h-5 mr-2" fill="none" stroke="currentColor" viewBox="0 0 24 24">
                <path strokeLinecap="round" strokeLinejoin="round" strokeWidth={2} d="M12 6v6m0 0v6m0-6h6m-6 0H6" />
              </svg>
              Create Course
            </button>
          )}
        </div>
        <p className="text-gray-600">Discover and enroll in courses to advance your learning journey</p>

        {/* Debug Info Panel */}
        <div className="mt-4 p-4 bg-gray-100 rounded-lg text-sm">
          <strong>Debug Info:</strong>
          {Array.isArray(courses) ? courses.length : 0} total courses loaded |
          {Array.isArray(enrolledCourses) ? enrolledCourses.length : 0} enrolled courses |
          {Array.isArray(filteredCourses) ? filteredCourses.length : 0} shown after filters |
          Loading: {loading.toString()} |
          User: {user?.name || 'Not logged in'} |
          Role: {user?.role || 'N/A'} |
          isAdmin(): {isAdmin().toString()}
        </div>
      </div>

      <div className="grid grid-cols-1 lg:grid-cols-4 gap-8">
        {/* Main Content */}
        <div className="lg:col-span-3">
          {/* Filters */}
          <div className="bg-white p-6 rounded-lg shadow-md mb-8">
        <div className="flex flex-wrap gap-4">
          <div>
            <label className="block text-sm font-medium text-gray-700 mb-2">Show</label>
            <select 
              value={filter} 
              onChange={(e) => setFilter(e.target.value)}
              className="border border-gray-300 rounded-md px-3 py-2 bg-white"
            >
              <option value="all">All Courses</option>
              <option value="enrolled">My Courses</option>
              <option value="available">Available Courses</option>
            </select>
          </div>
          <div>
            <label className="block text-sm font-medium text-gray-700 mb-2">Category</label>
            <select 
              value={category} 
              onChange={(e) => setCategory(e.target.value)}
              className="border border-gray-300 rounded-md px-3 py-2 bg-white"
            >
              <option value="all">All Categories</option>
              {categories.map(cat => (
                <option key={cat} value={cat}>{cat}</option>
              ))}
            </select>
          </div>
        </div>
      </div>

      {/* Course Grid */}
      <div className="mb-4">
        <p className="text-sm text-gray-600">
          {courses.length} courses available {filteredCourses.length !== courses.length && `(${filteredCourses.length} shown)`}
        </p>
      </div>
                <div className="grid grid-cols-1 md:grid-cols-2 gap-6">
            {Array.isArray(filteredCourses) && filteredCourses.map(course => {
          const enrolled = isEnrolled(course._id);
          const progress = getProgressForCourse(course._id);
          
          return (
            <div key={course._id} className="bg-white rounded-lg shadow-md overflow-hidden hover:shadow-lg transition-shadow duration-300">
              <div className="p-6">
                <div className="flex justify-between items-start mb-4">
                  <h3 className="text-xl font-semibold text-gray-800 line-clamp-2">{course.title}</h3>
                  <span className="bg-blue-100 text-blue-800 text-xs font-medium px-2.5 py-0.5 rounded-full">
                    {course.category}
                  </span>
                </div>
                
                <p className="text-gray-600 mb-4 line-clamp-3">{course.description}</p>
                
                <div className="flex items-center justify-between text-sm text-gray-500 mb-4">
                  <span>Level: {course.difficulty}</span>
                  <span>{course.estimatedCompletionTime}h</span>
                </div>

                {enrolled && (
                  <div className="mb-4">
                    <div className="flex justify-between text-sm text-gray-600 mb-1">
                      <span>Progress</span>
                      <span>{progress}%</span>
                    </div>
                    <div className="w-full bg-gray-200 rounded-full h-2">
                      <div 
                        className="bg-green-500 h-2 rounded-full transition-all duration-300"
                        style={{ width: `${progress}%` }}
                      ></div>
                    </div>
                  </div>
                )}

                <div className="space-y-2">
                  <div className="flex items-center justify-between">
                    {enrolled ? (
                      <div className="flex space-x-2 w-full">
                        <Link
                          to={`/courses/${course._id}`}
                          className="flex-1 bg-green-600 text-white px-4 py-2 rounded-md hover:bg-green-700 transition duration-200 flex items-center justify-center"
                        >
                          <svg className="w-4 h-4 mr-2" fill="none" stroke="currentColor" viewBox="0 0 24 24">
                            <path strokeLinecap="round" strokeLinejoin="round" strokeWidth={2} d="M14.828 14.828a4 4 0 01-5.656 0M9 10h1m4 0h1m-6 4h1m4 0h1m-6 0v2a2 2 0 002 2h2a2 2 0 002-2v-2M7 7h2a2 2 0 012 2v1" />
                          </svg>
                          Continue Learning
                        </Link>
                        <button
                          onClick={() => handleUnenrollment(course._id)}
                          className="bg-red-500 text-white px-3 py-2 rounded-md hover:bg-red-600 transition duration-200"
                          title="Drop Course"
                        >
                          Drop
                        </button>
                      </div>
                    ) : (
                      <button
                        onClick={() => handleEnrollment(course._id)}
                        className="bg-blue-600 text-white px-4 py-2 rounded-md hover:bg-blue-700 transition duration-200 flex items-center"
                      >
                        <svg className="w-4 h-4 mr-2" fill="none" stroke="currentColor" viewBox="0 0 24 24">
                          <path strokeLinecap="round" strokeLinejoin="round" strokeWidth={2} d="M12 6v6m0 0v6m0-6h6m-6 0H6" />
                        </svg>
                        Enroll Now
                      </button>
                    )}

                    <div className="flex items-center text-gray-500 ml-4">
                      <svg className="w-4 h-4 mr-1" fill="currentColor" viewBox="0 0 20 20">
                        <path d="M9.049 2.927c.3-.921 1.603-.921 1.902 0l1.07 3.292a1 1 0 00.95.69h3.462c.969 0 1.371 1.24.588 1.81l-2.8 2.034a1 1 0 00-.364 1.118l1.07 3.292c.3.921-.755 1.688-1.54 1.118l-2.8-2.034a1 1 0 00-1.175 0l-2.8 2.034c-.784.57-1.838-.197-1.539-1.118l1.07-3.292a1 1 0 00-.364-1.118L2.98 8.72c-.783-.57-.38-1.81.588-1.81h3.461a1 1 0 00.951-.69l1.07-3.292z" />
                      </svg>
                      <span className="text-sm">{course.rating || 'N/A'}</span>
                    </div>
                  </div>

                  {/* Add Quiz Button for Admin and Instructors */}
                  {canCreateQuizForCourse(course._id) && (
                    <button
                      onClick={() => handleAddQuiz(course._id)}
                      className="w-full bg-purple-600 text-white px-4 py-2 rounded-md hover:bg-purple-700 transition duration-200 flex items-center justify-center text-sm"
                    >
                      <svg className="w-4 h-4 mr-2" fill="none" stroke="currentColor" viewBox="0 0 24 24">
                        <path strokeLinecap="round" strokeLinejoin="round" strokeWidth={2} d="M9 5H7a2 2 0 00-2 2v12a2 2 0 002 2h10a2 2 0 002-2V7a2 2 0 00-2-2h-2M9 5a2 2 0 002 2h2a2 2 0 002-2M9 5a2 2 0 012-2h2a2 2 0 012 2m-3 7h3m-3 4h3m-6-4h.01M9 16h.01" />
                      </svg>
                      Add Quiz
                    </button>
                  )}
                </div>

                {course.prerequisites?.length > 0 && (
                  <div className="mt-4 pt-4 border-t border-gray-200">
                    <p className="text-sm text-gray-600">
                      <strong>Prerequisites:</strong> {course.prerequisites.join(', ')}
                    </p>
                  </div>
                  )}
                </div>
              </div>
            );
          })}
          </div>

          {filteredCourses.length === 0 && (
            <div className="text-center py-12">
              <svg className="mx-auto h-12 w-12 text-gray-400" fill="none" stroke="currentColor" viewBox="0 0 24 24">
                <path strokeLinecap="round" strokeLinejoin="round" strokeWidth={2} d="M12 6.253v13m0-13C10.832 5.477 9.246 5 7.5 5S4.168 5.477 3 6.253v13C4.168 18.477 5.754 18 7.5 18s3.332.477 4.5 1.253m0-13C13.168 5.477 14.754 5 16.5 5c1.746 0 3.332.477 4.5 1.253v13C19.832 18.477 18.246 18 16.5 18c-1.746 0-3.332.477-4.5 1.253" />
              </svg>
              <h3 className="mt-2 text-sm font-medium text-gray-900">No courses found</h3>
              <p className="mt-1 text-sm text-gray-500">
                {filter === 'enrolled' 
                  ? "You haven't enrolled in any courses yet."
                  : "No courses match your current filters."
                }
              </p>
            </div>
          )}
        </div>

<<<<<<< HEAD
        {/* Sidebar */}
        <div className="lg:col-span-1">
          <ModulesCompletedSidebar />
        </div>
      </div>
=======
      {filteredCourses.length === 0 && (
        <div className="text-center py-12">
          <svg className="mx-auto h-12 w-12 text-gray-400" fill="none" stroke="currentColor" viewBox="0 0 24 24">
            <path strokeLinecap="round" strokeLinejoin="round" strokeWidth={2} d="M12 6.253v13m0-13C10.832 5.477 9.246 5 7.5 5S4.168 5.477 3 6.253v13C4.168 18.477 5.754 18 7.5 18s3.332.477 4.5 1.253m0-13C13.168 5.477 14.754 5 16.5 5c1.746 0 3.332.477 4.5 1.253v13C19.832 18.477 18.246 18 16.5 18c-1.746 0-3.332.477-4.5 1.253" />
          </svg>
          <h3 className="mt-2 text-sm font-medium text-gray-900">No courses found</h3>
          <p className="mt-1 text-sm text-gray-500">
            {filter === 'enrolled'
              ? "You haven't enrolled in any courses yet."
              : "No courses match your current filters."
            }
          </p>
        </div>
      )}

      {/* Create Course Modal */}
      {showCreateModal && (
        <div className="fixed inset-0 bg-black bg-opacity-50 flex items-center justify-center z-50 p-4">
          <div className="bg-white rounded-lg max-w-xl w-full max-h-[90vh] overflow-y-auto">
            <div className="p-6">
              <div className="flex justify-between items-center mb-6">
                <h2 className="text-2xl font-bold text-gray-800">Create New Course</h2>
                <button
                  onClick={() => setShowCreateModal(false)}
                  className="text-gray-500 hover:text-gray-700"
                >
                  <svg className="w-6 h-6" fill="none" stroke="currentColor" viewBox="0 0 24 24">
                    <path strokeLinecap="round" strokeLinejoin="round" strokeWidth={2} d="M6 18L18 6M6 6l12 12" />
                  </svg>
                </button>
              </div>

              <form onSubmit={handleCreateCourse} className="space-y-4">
                <div>
                  <label className="block text-sm font-medium text-gray-700 mb-1">Title *</label>
                  <input
                    type="text"
                    name="title"
                    value={formData.title}
                    onChange={handleInputChange}
                    required
                    className="w-full border border-gray-300 rounded-md px-3 py-2"
                  />
                </div>

                <div>
                  <label className="block text-sm font-medium text-gray-700 mb-1">Description *</label>
                  <textarea
                    name="description"
                    value={formData.description}
                    onChange={handleInputChange}
                    required
                    rows={3}
                    className="w-full border border-gray-300 rounded-md px-3 py-2"
                  />
                </div>

                <div className="grid grid-cols-2 gap-4">
                  <div>
                    <label className="block text-sm font-medium text-gray-700 mb-1">Category *</label>
                    <select
                      name="category"
                      value={formData.category}
                      onChange={handleInputChange}
                      required
                      className="w-full border border-gray-300 rounded-md px-3 py-2"
                    >
                      <option value="Programming">Programming</option>
                      <option value="Web Development">Web Development</option>
                      <option value="Data Science">Data Science</option>
                      <option value="Business">Business</option>
                      <option value="Other">Other</option>
                    </select>
                  </div>

                  <div>
                    <label className="block text-sm font-medium text-gray-700 mb-1">Difficulty *</label>
                    <select
                      name="difficulty"
                      value={formData.difficulty}
                      onChange={handleInputChange}
                      required
                      className="w-full border border-gray-300 rounded-md px-3 py-2"
                    >
                      <option value="Beginner">Beginner</option>
                      <option value="Intermediate">Intermediate</option>
                      <option value="Advanced">Advanced</option>
                    </select>
                  </div>
                </div>

                <div className="grid grid-cols-2 gap-4">
                  <div>
                    <label className="block text-sm font-medium text-gray-700 mb-1">Duration (Weeks) *</label>
                    <input
                      type="number"
                      name="duration.weeks"
                      value={formData.duration.weeks}
                      onChange={handleInputChange}
                      required
                      min="1"
                      className="w-full border border-gray-300 rounded-md px-3 py-2"
                    />
                  </div>

                  <div>
                    <label className="block text-sm font-medium text-gray-700 mb-1">Total Hours *</label>
                    <input
                      type="number"
                      name="estimatedCompletionTime"
                      value={formData.estimatedCompletionTime}
                      onChange={handleInputChange}
                      required
                      min="1"
                      className="w-full border border-gray-300 rounded-md px-3 py-2"
                    />
                  </div>
                </div>

                <div className="flex justify-end space-x-3 pt-4">
                  <button
                    type="button"
                    onClick={() => setShowCreateModal(false)}
                    className="px-4 py-2 border border-gray-300 rounded-md text-gray-700 hover:bg-gray-50"
                  >
                    Cancel
                  </button>
                  <button
                    type="submit"
                    disabled={creating}
                    className="px-4 py-2 bg-blue-600 text-white rounded-md hover:bg-blue-700 disabled:opacity-50"
                  >
                    {creating ? 'Creating...' : 'Create Course'}
                  </button>
                </div>
              </form>
            </div>
          </div>
        </div>
      )}
>>>>>>> a91ae0f6
    </div>
  );
};

export default Courses;<|MERGE_RESOLUTION|>--- conflicted
+++ resolved
@@ -1,12 +1,8 @@
 import { useState, useEffect } from 'react';
 import axiosInstance from '../axiosConfig';
-<<<<<<< HEAD
 import { Link } from 'react-router-dom';
 import ModulesCompletedSidebar from '../components/modules/ModulesCompletedSidebar';
-=======
-import { Link, useNavigate } from 'react-router-dom';
-import { useAuth } from '../context/AuthContext';
->>>>>>> a91ae0f6
+
 
 const Courses = () => {
   const navigate = useNavigate();
@@ -501,154 +497,11 @@
           )}
         </div>
 
-<<<<<<< HEAD
         {/* Sidebar */}
         <div className="lg:col-span-1">
           <ModulesCompletedSidebar />
         </div>
       </div>
-=======
-      {filteredCourses.length === 0 && (
-        <div className="text-center py-12">
-          <svg className="mx-auto h-12 w-12 text-gray-400" fill="none" stroke="currentColor" viewBox="0 0 24 24">
-            <path strokeLinecap="round" strokeLinejoin="round" strokeWidth={2} d="M12 6.253v13m0-13C10.832 5.477 9.246 5 7.5 5S4.168 5.477 3 6.253v13C4.168 18.477 5.754 18 7.5 18s3.332.477 4.5 1.253m0-13C13.168 5.477 14.754 5 16.5 5c1.746 0 3.332.477 4.5 1.253v13C19.832 18.477 18.246 18 16.5 18c-1.746 0-3.332.477-4.5 1.253" />
-          </svg>
-          <h3 className="mt-2 text-sm font-medium text-gray-900">No courses found</h3>
-          <p className="mt-1 text-sm text-gray-500">
-            {filter === 'enrolled'
-              ? "You haven't enrolled in any courses yet."
-              : "No courses match your current filters."
-            }
-          </p>
-        </div>
-      )}
-
-      {/* Create Course Modal */}
-      {showCreateModal && (
-        <div className="fixed inset-0 bg-black bg-opacity-50 flex items-center justify-center z-50 p-4">
-          <div className="bg-white rounded-lg max-w-xl w-full max-h-[90vh] overflow-y-auto">
-            <div className="p-6">
-              <div className="flex justify-between items-center mb-6">
-                <h2 className="text-2xl font-bold text-gray-800">Create New Course</h2>
-                <button
-                  onClick={() => setShowCreateModal(false)}
-                  className="text-gray-500 hover:text-gray-700"
-                >
-                  <svg className="w-6 h-6" fill="none" stroke="currentColor" viewBox="0 0 24 24">
-                    <path strokeLinecap="round" strokeLinejoin="round" strokeWidth={2} d="M6 18L18 6M6 6l12 12" />
-                  </svg>
-                </button>
-              </div>
-
-              <form onSubmit={handleCreateCourse} className="space-y-4">
-                <div>
-                  <label className="block text-sm font-medium text-gray-700 mb-1">Title *</label>
-                  <input
-                    type="text"
-                    name="title"
-                    value={formData.title}
-                    onChange={handleInputChange}
-                    required
-                    className="w-full border border-gray-300 rounded-md px-3 py-2"
-                  />
-                </div>
-
-                <div>
-                  <label className="block text-sm font-medium text-gray-700 mb-1">Description *</label>
-                  <textarea
-                    name="description"
-                    value={formData.description}
-                    onChange={handleInputChange}
-                    required
-                    rows={3}
-                    className="w-full border border-gray-300 rounded-md px-3 py-2"
-                  />
-                </div>
-
-                <div className="grid grid-cols-2 gap-4">
-                  <div>
-                    <label className="block text-sm font-medium text-gray-700 mb-1">Category *</label>
-                    <select
-                      name="category"
-                      value={formData.category}
-                      onChange={handleInputChange}
-                      required
-                      className="w-full border border-gray-300 rounded-md px-3 py-2"
-                    >
-                      <option value="Programming">Programming</option>
-                      <option value="Web Development">Web Development</option>
-                      <option value="Data Science">Data Science</option>
-                      <option value="Business">Business</option>
-                      <option value="Other">Other</option>
-                    </select>
-                  </div>
-
-                  <div>
-                    <label className="block text-sm font-medium text-gray-700 mb-1">Difficulty *</label>
-                    <select
-                      name="difficulty"
-                      value={formData.difficulty}
-                      onChange={handleInputChange}
-                      required
-                      className="w-full border border-gray-300 rounded-md px-3 py-2"
-                    >
-                      <option value="Beginner">Beginner</option>
-                      <option value="Intermediate">Intermediate</option>
-                      <option value="Advanced">Advanced</option>
-                    </select>
-                  </div>
-                </div>
-
-                <div className="grid grid-cols-2 gap-4">
-                  <div>
-                    <label className="block text-sm font-medium text-gray-700 mb-1">Duration (Weeks) *</label>
-                    <input
-                      type="number"
-                      name="duration.weeks"
-                      value={formData.duration.weeks}
-                      onChange={handleInputChange}
-                      required
-                      min="1"
-                      className="w-full border border-gray-300 rounded-md px-3 py-2"
-                    />
-                  </div>
-
-                  <div>
-                    <label className="block text-sm font-medium text-gray-700 mb-1">Total Hours *</label>
-                    <input
-                      type="number"
-                      name="estimatedCompletionTime"
-                      value={formData.estimatedCompletionTime}
-                      onChange={handleInputChange}
-                      required
-                      min="1"
-                      className="w-full border border-gray-300 rounded-md px-3 py-2"
-                    />
-                  </div>
-                </div>
-
-                <div className="flex justify-end space-x-3 pt-4">
-                  <button
-                    type="button"
-                    onClick={() => setShowCreateModal(false)}
-                    className="px-4 py-2 border border-gray-300 rounded-md text-gray-700 hover:bg-gray-50"
-                  >
-                    Cancel
-                  </button>
-                  <button
-                    type="submit"
-                    disabled={creating}
-                    className="px-4 py-2 bg-blue-600 text-white rounded-md hover:bg-blue-700 disabled:opacity-50"
-                  >
-                    {creating ? 'Creating...' : 'Create Course'}
-                  </button>
-                </div>
-              </form>
-            </div>
-          </div>
-        </div>
-      )}
->>>>>>> a91ae0f6
     </div>
   );
 };
