--- conflicted
+++ resolved
@@ -18,7 +18,6 @@
 
   const fetchCourses = async () => {
     try {
-<<<<<<< HEAD
       console.log('🔄 Fetching courses...');
       const response = await axiosInstance.get('/api/courses');
       console.log('✅ Courses API response:', response.data);
@@ -29,19 +28,7 @@
       console.log('📚 Courses set:', coursesData.length, 'courses');
     } catch (error) {
       console.error('❌ Error fetching courses:', error);
-=======
-      console.log('Fetching courses...');
-      setError(null);
-      const response = await axiosInstance.get('/api/courses');
-      console.log('Courses response:', response.data);
-      // Handle paginated response
-      const coursesData = response.data.courses || response.data;
-      setCourses(coursesData);
-      console.log('Courses set:', coursesData);
-    } catch (error) {
-      console.error('Error fetching courses:', error);
-      setError('Failed to load courses. Please try again.');
->>>>>>> de768eae
+
     }
   };
 
@@ -116,9 +103,8 @@
     <div className="container mx-auto px-4 py-8">
       <div className="mb-8">
         <h1 className="text-3xl font-bold text-gray-800 mb-2">Courses</h1>
-        <p className="text-gray-600">Discover and enroll in courses to advance your learning journey</p>
-<<<<<<< HEAD
-        
+        <p className="text-gray-600">Discover and enroll in courses to advance your learning journey</
+      
         {/* Debug Info Panel */}
         <div className="mt-4 p-4 bg-gray-100 rounded-lg text-sm">
           <strong>Debug Info:</strong> 
@@ -127,14 +113,7 @@
           {filteredCourses.length} shown after filters |
           Loading: {loading.toString()}
         </div>
-=======
-        {error && (
-          <div className="mt-4 bg-red-100 border border-red-400 text-red-700 px-4 py-3 rounded">
-            {error}
-          </div>
-        )}
->>>>>>> de768eae
-      </div>
+
 
       {/* Filters */}
       <div className="bg-white p-6 rounded-lg shadow-md mb-8">
