import axios from 'axios';

const axiosInstance = axios.create({
  baseURL: 'http://localhost:5001', // local
<<<<<<< HEAD
  //baseURL: 'http://54.66.53.65/:5001', // live
=======
  //baseURL: 'http://54.66.53.65:5001', // live
>>>>>>> cf67887a
  headers: { 'Content-Type': 'application/json' },
});

// Add token to all requests
axiosInstance.interceptors.request.use((config) => {
  const token = localStorage.getItem('token');
  if (token) {
    config.headers.Authorization = `Bearer ${token}`;
  }
  return config;
});

// Handle 401 errors automatically
axiosInstance.interceptors.response.use(
  (response) => response,
  (error) => {
    if (error.response?.status === 401) {
      // Token is invalid or expired
      localStorage.removeItem('token');
      localStorage.removeItem('user');
      
      // Only redirect if we're not already on the login page
      if (window.location.pathname !== '/login') {
        alert('Your session has expired. Please log in again.');
        window.location.href = '/login';
      }
    }
    return Promise.reject(error);
  }
);

export default axiosInstance;<|MERGE_RESOLUTION|>--- conflicted
+++ resolved
@@ -2,11 +2,8 @@
 
 const axiosInstance = axios.create({
   baseURL: 'http://localhost:5001', // local
-<<<<<<< HEAD
-  //baseURL: 'http://54.66.53.65/:5001', // live
-=======
   //baseURL: 'http://54.66.53.65:5001', // live
->>>>>>> cf67887a
+
   headers: { 'Content-Type': 'application/json' },
 });
 
