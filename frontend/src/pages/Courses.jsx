--- conflicted
+++ resolved
@@ -123,29 +123,10 @@
   };
 
   const handleAddQuiz = (courseId) => {
-<<<<<<< HEAD
     if (isAdmin()) {
       navigate('/admin/quizzes', { state: { selectedCourseId: courseId } });
     } else if (isInstructor()) {
       navigate('/instructor/quizzes', { state: { selectedCourseId: courseId } });
-=======
-    const existingQuiz = getCourseQuiz(courseId);
-
-    if (existingQuiz) {
-      // Navigate to edit page
-      if (isAdmin) {
-        navigate(`/admin/quiz/edit/${existingQuiz.id}`);
-      } else if (isInstructor) {
-        navigate(`/instructor/quiz/edit/${existingQuiz.id}`);
-      }
-    } else {
-      // Navigate to create page
-      if (isAdmin) {
-        navigate('/admin/quiz', { state: { selectedCourseId: courseId } });
-      } else if (isInstructor) {
-        navigate('/instructor/quiz', { state: { selectedCourseId: courseId } });
-      }
->>>>>>> 19744826
     }
   };
 
