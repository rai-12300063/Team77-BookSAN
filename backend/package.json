--- conflicted
+++ resolved
@@ -11,12 +11,9 @@
     "dev": "nodemon server.js",
     "prod": "node server.js",
     "seed": "node seedCourses.js",
-<<<<<<< HEAD
     "seed:courses": "node seedCourses.js",
     "create-test-user": "node createTestUser.js"
-=======
-    "seed:courses": "node seedCourses.js"
->>>>>>> 5f4ddc7a
+
   },
   "dependencies": {
     "bcrypt": "^5.0.1",
