--- conflicted
+++ resolved
@@ -94,14 +94,8 @@
     try {
       const [courseRes, modulesRes, progressRes] = await Promise.all([
         axiosInstance.get(`/api/courses/${courseId}`),
-<<<<<<< HEAD
         axiosInstance.get(`/api/modules/course/${courseId}`).catch(() => ({ data: [] })),
         axiosInstance.get(`/api/progress/course/${courseId}`).catch(() => ({ data: null }))
-=======
-        axiosInstance.get(`/api/modules/course/${courseId}?includeInactive=true`).catch(() => ({ data: [] })),
-        axiosInstance.get(`/api/progress/course/${courseId}`).catch(() => ({ data: null })),
-        axiosInstance.get(`/api/module-progress/course/${courseId}`).catch(() => ({ data: { moduleProgresses: [] } }))
->>>>>>> 19744826
       ]);
       setCourse(courseRes.data);
       setModules(modulesRes.data || []);
