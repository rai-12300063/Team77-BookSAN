--- conflicted
+++ resolved
@@ -1,15 +1,9 @@
 import axios from 'axios';
 
 const axiosInstance = axios.create({
-<<<<<<< HEAD
-  baseURL: 'http://localhost:5001', // Local backend server with remote MongoDB Atlas
-  //baseURL: 'http://3.27.61.172:5001', // Remote server (commented out)
+  //baseURL: 'http://localhost:5001', // Local backend server with remote MongoDB Atlas
+  baseURL: 'http://3.27.61.172:5001', // Remote server (commented out)
   timeout: 15000, // 15 second timeout for database operations
-=======
-  baseURL: 'http://localhost:5001', // local
-  baseURL: 'http://3.107.70.125:5001', // live
-
->>>>>>> 25f0e486
   headers: { 'Content-Type': 'application/json' },
 });
 
