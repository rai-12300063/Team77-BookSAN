import { Link, useNavigate } from 'react-router-dom';
import { useAuth } from '../context/AuthContext';

const Navbar = () => {
  const { user, logout } = useAuth();
  const navigate = useNavigate();

  const handleLogout = () => {
    logout();
    navigate('/login');
  };

  return (
    <nav className="bg-gradient-to-r from-blue-950 to-blue-700 text-white p-4 flex justify-between items-center">
      <Link to="/" className="flex items-center text-2xl font-bold">
        <img src="/BOOKSAN.png" alt="Booksan Logo"className="w-12 h-12 object-contain"/>
        <span>BookSAN Learning Progress Tracker</span>
      </Link>
      <div>
        {user ? (
          <>
            <Link to="/" className="mr-4 hover:text-yellow-300">Dashboard</Link>
            <Link to="/courses" className="mr-4 hover:text-yellow-300">Courses</Link>
            <Link to="/course-modules" className="mr-4 hover:text-yellow-300">Manage Modules</Link>
<<<<<<< HEAD
            {user.role === 'admin' && (
              <Link to="/test-modules" className="mr-4 hover:text-yellow-300">Test Results</Link>
            )}
            {(user.role === 'admin' || user.role === 'instructor') && (
              <Link
                to={user.role === 'admin' ? "/admin/quiz" : "/instructor/quiz"}
                className="mr-4 hover:text-blue-200"
              >
                Quiz Management
=======

            {user.role === 'admin' && (
              <Link to="/users" className="mr-4 hover:text-yellow-300">
                User Management
>>>>>>> 19744826
              </Link>
            )}
            {(user.role === 'admin' || user.role === 'instructor') && (
              <>
                <Link to="/course-enrollment" className="mr-4 hover:text-yellow-300">
                  Enrollment
                </Link>
                <Link
                  to={user.role === 'admin' ? "/admin/quiz" : "/instructor/quiz"}
                  className="mr-4 hover:text-blue-200"
                >
                  Quiz Management
                </Link>
              </>
            )}
            <Link to="/profile" className="mr-4 hover:text-yellow-300">Profile</Link>
            <button
              onClick={handleLogout}
              className="px-4 py-2 rounded hover:font-bold" style={{backgroundColor: '#FA1E1C'}}
            >
              Logout
            </button>
          </>
        ) : (
          <>
            <Link to="/login" className="hover:text-yellow-400 mr-4">Login</Link>
            <Link to="/register"className="hover:text-yellow-400">Register</Link>
          </>
        )}
      </div>
    </nav>
  );
};

export default Navbar;<|MERGE_RESOLUTION|>--- conflicted
+++ resolved
@@ -22,7 +22,6 @@
             <Link to="/" className="mr-4 hover:text-yellow-300">Dashboard</Link>
             <Link to="/courses" className="mr-4 hover:text-yellow-300">Courses</Link>
             <Link to="/course-modules" className="mr-4 hover:text-yellow-300">Manage Modules</Link>
-<<<<<<< HEAD
             {user.role === 'admin' && (
               <Link to="/test-modules" className="mr-4 hover:text-yellow-300">Test Results</Link>
             )}
@@ -32,12 +31,6 @@
                 className="mr-4 hover:text-blue-200"
               >
                 Quiz Management
-=======
-
-            {user.role === 'admin' && (
-              <Link to="/users" className="mr-4 hover:text-yellow-300">
-                User Management
->>>>>>> 19744826
               </Link>
             )}
             {(user.role === 'admin' || user.role === 'instructor') && (
