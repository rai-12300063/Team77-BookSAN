--- conflicted
+++ resolved
@@ -22,7 +22,6 @@
     }
 };
 
-<<<<<<< HEAD
 const requireAnyRole = (req, res, next) => {
     if (req.user && req.user.role) {
         next();
@@ -49,78 +48,4 @@
     }
 };
 
-module.exports = { protect, requireAnyRole, requirePermission, adminOnly };
-=======
-// Require admin role
-const requireAdmin = (req, res, next) => {
-    if (req.user && req.user.role === USER_ROLES.ADMIN) {
-        next();
-    } else {
-        res.status(403).json({
-            success: false,
-            message: 'Access denied. Admin privileges required.'
-        });
-    }
-};
-
-// Require instructor or admin role
-const requireInstructor = (req, res, next) => {
-    if (req.user && (req.user.role === USER_ROLES.INSTRUCTOR || req.user.role === USER_ROLES.ADMIN)) {
-        next();
-    } else {
-        res.status(403).json({
-            success: false,
-            message: 'Access denied. Instructor or Admin privileges required.'
-        });
-    }
-};
-
-// Require student or higher role
-const requireStudent = (req, res, next) => {
-    if (req.user && [USER_ROLES.STUDENT, USER_ROLES.INSTRUCTOR, USER_ROLES.ADMIN].includes(req.user.role)) {
-        next();
-    } else {
-        res.status(403).json({
-            success: false,
-            message: 'Access denied. Valid user account required.'
-        });
-    }
-};
-
-// Require specific permission
-const requirePermission = (permission) => {
-    return (req, res, next) => {
-        if (req.user && hasPermission(req.user.role, permission)) {
-            next();
-        } else {
-            res.status(403).json({
-                success: false,
-                message: `Access denied. Required permission: ${permission}`
-            });
-        }
-    };
-};
-
-// Require any of the specified roles
-const requireAnyRole = (roles = []) => {
-    return (req, res, next) => {
-        if (req.user && roles.includes(req.user.role)) {
-            next();
-        } else {
-            res.status(403).json({
-                success: false,
-                message: `Access denied. Required roles: ${roles.join(', ')}`
-            });
-        }
-    };
-};
-
-module.exports = {
-    protect,
-    requireAdmin,
-    requireInstructor,
-    requireStudent,
-    requirePermission,
-    requireAnyRole
-};
->>>>>>> 19744826
+module.exports = { protect, requireAnyRole, requirePermission, adminOnly };